--- conflicted
+++ resolved
@@ -1,77 +1,54 @@
-using GVFS.Common.FileSystem;
-using GVFS.Common.Tracing;
-using System;
-using System.Collections.Generic;
-using System.IO;
-
-namespace GVFS.Common
-{
-    public partial class ProductUpgraderInfo
-    {
-        private ITracer tracer;
-        private PhysicalFileSystem fileSystem;
-
-        public ProductUpgraderInfo(ITracer tracer, PhysicalFileSystem fileSystem)
-        {
-            this.tracer = tracer;
-            this.fileSystem = fileSystem;
-        }
-
-        public static string CurrentGVFSVersion()
-        {
-            return ProcessHelper.GetCurrentProcessVersion();
-        }
-
-        public static string GetLogDirectoryPath()
-        {
-            return Path.Combine(Paths.GetServiceDataRoot(RootDirectory), LogDirectory);
-        }
-
-        public static string GetAssetDownloadsPath()
-        {
-            return Path.Combine(
-                Paths.GetServiceDataRoot(RootDirectory),
-                DownloadDirectory);
-        }
-<<<<<<< HEAD
-=======
-
-        /// <summary>
-        /// Deletes any previously downloaded installers in the Upgrader Download directory.
-        /// This can include old installers which were downloaded, but user never installed
-        /// using gvfs upgrade and GVFS is now up to date already.
-        /// </summary>
-        public void DeleteAllInstallerDownloads()
-        {
-            try
-            {
-                PhysicalFileSystem.RecursiveDelete(ProductUpgraderInfo.GetAssetDownloadsPath());
-            }
-            catch (Exception ex)
-            {
-                if (this.tracer != null)
-                {
-                    this.tracer.RelatedError($"{nameof(this.DeleteAllInstallerDownloads)}: Could not remove directory: {ProductUpgraderInfo.GetAssetDownloadsPath()}.{ex.ToString()}");
-                }
-            }
-        }
-
-        public void RecordHighestAvailableVersion(Version highestAvailableVersion)
-        {
-            string highestAvailableVersionFile = GetHighestAvailableVersionFilePath();
-
-            if (highestAvailableVersion == null)
-            {
-                if (this.fileSystem.FileExists(highestAvailableVersionFile))
-                {
-                    this.fileSystem.DeleteFile(highestAvailableVersionFile);
-                }
-            }
-            else
-            {
-                this.fileSystem.WriteAllText(highestAvailableVersionFile, highestAvailableVersion.ToString());
-            }
-        }
->>>>>>> 9c9fa4e7
-    }
-}
+using GVFS.Common.FileSystem;
+using GVFS.Common.Tracing;
+using System;
+using System.Collections.Generic;
+using System.IO;
+
+namespace GVFS.Common
+{
+    public partial class ProductUpgraderInfo
+    {
+        private ITracer tracer;
+        private PhysicalFileSystem fileSystem;
+
+        public ProductUpgraderInfo(ITracer tracer, PhysicalFileSystem fileSystem)
+        {
+            this.tracer = tracer;
+            this.fileSystem = fileSystem;
+        }
+
+        public static string CurrentGVFSVersion()
+        {
+            return ProcessHelper.GetCurrentProcessVersion();
+        }
+
+        public static string GetLogDirectoryPath()
+        {
+            return Path.Combine(Paths.GetServiceDataRoot(RootDirectory), LogDirectory);
+        }
+
+        public static string GetAssetDownloadsPath()
+        {
+            return Path.Combine(
+                Paths.GetServiceDataRoot(RootDirectory),
+                DownloadDirectory);
+        }
+
+        public void RecordHighestAvailableVersion(Version highestAvailableVersion)
+        {
+            string highestAvailableVersionFile = GetHighestAvailableVersionFilePath();
+
+            if (highestAvailableVersion == null)
+            {
+                if (this.fileSystem.FileExists(highestAvailableVersionFile))
+                {
+                    this.fileSystem.DeleteFile(highestAvailableVersionFile);
+                }
+            }
+            else
+            {
+                this.fileSystem.WriteAllText(highestAvailableVersionFile, highestAvailableVersion.ToString());
+            }
+        }
+    }
+}