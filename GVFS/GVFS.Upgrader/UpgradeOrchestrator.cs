using CommandLine;
using GVFS.Common;
using GVFS.Common.FileSystem;
using GVFS.Common.Git;
using GVFS.Common.Tracing;
using System;
using System.IO;

namespace GVFS.Upgrader
{
    [Verb("UpgradeOrchestrator", HelpText = "Checks for product upgrades, downloads and installs it.")]
    public class UpgradeOrchestrator
    {
        private const EventLevel DefaultEventLevel = EventLevel.Informational;

        private ProductUpgrader upgrader;
        private ITracer tracer;
        private PhysicalFileSystem fileSystem;
        private InstallerPreRunChecker preRunChecker;
        private TextWriter output;
        private TextReader input;
        private bool mount;

        public UpgradeOrchestrator(
            ProductUpgrader upgrader,
            ITracer tracer,
            PhysicalFileSystem fileSystem,
            InstallerPreRunChecker preRunChecker,
            TextReader input,
            TextWriter output)
        {
            this.upgrader = upgrader;
            this.tracer = tracer;
<<<<<<< HEAD
            this.fileSystem = fileSystem;
=======
            this.fileSystem = new PhysicalFileSystem();
>>>>>>> 6cfe7219
            this.preRunChecker = preRunChecker;
            this.output = output;
            this.input = input;
            this.mount = false;
            this.ExitCode = ReturnCode.Success;
        }

        public UpgradeOrchestrator()
        {
            string logFilePath = GVFSEnlistment.GetNewGVFSLogFileName(
                ProductUpgraderInfo.GetLogDirectoryPath(),
                GVFSConstants.LogFileTypes.UpgradeProcess);
            JsonTracer jsonTracer = new JsonTracer(GVFSConstants.GVFSEtwProviderName, "UpgradeProcess");
            jsonTracer.AddLogFileEventListener(
                logFilePath,
                DefaultEventLevel,
                Keywords.Any);

            this.tracer = jsonTracer;
            this.fileSystem = new PhysicalFileSystem();
            this.preRunChecker = new InstallerPreRunChecker(this.tracer, GVFSConstants.UpgradeVerbMessages.GVFSUpgradeConfirm);
            this.output = Console.Out;
            this.input = Console.In;
            this.mount = false;
            this.ExitCode = ReturnCode.Success;
        }

        public ReturnCode ExitCode { get; private set; }

        [Option(
            "dry-run",
            Default = false,
            Required = false,
            HelpText = "Display progress and errors, but don't install GVFS")]
        public bool DryRun { get; set; }

        [Option(
            "no-verify",
            Default = false,
            Required = false,
            HelpText = "Don't verify authenticode signature of installers")]
        public bool NoVerify { get; set; }

        public void Execute()
        {
            string error = null;
            string mountError = null;
            Version newVersion = null;

            try
            {
                if (this.TryInitialize(out error))
                {
                    try
                    {
                        if (!this.TryRunUpgrade(out newVersion, out error))
                        {
                            this.ExitCode = ReturnCode.GenericError;
                        }
                    }
                    finally
                    {
                        if (!this.TryMountRepositories(out mountError))
                        {
                            mountError = Environment.NewLine + "WARNING: " + mountError;
                            this.output.WriteLine(mountError);
                        }

                        this.DeletedDownloadedAssets();
                    }
                }
                else
                {
                    this.ExitCode = ReturnCode.GenericError;
                }

                if (this.ExitCode == ReturnCode.GenericError)
                {
                    error = Environment.NewLine + "ERROR: " + error;
                    this.output.WriteLine(error);
                }
                else
                {
                    if (newVersion != null)
                    {
                        this.output.WriteLine($"{Environment.NewLine}Upgrade completed successfully{(string.IsNullOrEmpty(mountError) ? "." : ", but one or more repositories will need to be mounted manually.")}");
                    }
                }
            }
            finally
            {
                this.upgrader?.Dispose();
            }

            if (this.input == Console.In)
            {
                this.output.WriteLine("Press Enter to exit.");
                this.input.ReadLine();
            }

            Environment.ExitCode = (int)this.ExitCode;
        }

        private bool LaunchInsideSpinner(Func<bool> method, string message)
        {
            return ConsoleHelper.ShowStatusWhileRunning(
                method,
                message,
                this.output,
                this.output == Console.Out && !GVFSPlatform.Instance.IsConsoleOutputRedirectedToFile(),
                null);
        }

        private bool TryInitialize(out string errorMessage)
        {
            if (this.upgrader == null)
            {
                ProductUpgrader upgrader;
                if (!ProductUpgrader.TryCreateUpgrader(this.tracer, this.fileSystem, this.DryRun, this.NoVerify, out upgrader, out errorMessage))
                {
                    return false;
                }

                this.upgrader = upgrader;
            }

            errorMessage = null;
            return true;
        }

        private bool TryRunUpgrade(out Version newVersion, out string consoleError)
        {
            Version newGVFSVersion = null;
            string error = null;

            if (!this.upgrader.UpgradeAllowed(out error))
            {
<<<<<<< HEAD
                this.upgrader.DeleteAllInstallerDownloads();
=======
                ProductUpgraderInfo productUpgraderInfo = new ProductUpgraderInfo(
                    this.tracer,
                    this.fileSystem);
                productUpgraderInfo.DeleteAllInstallerDownloads();
>>>>>>> 6cfe7219
                this.output.WriteLine(error);
                consoleError = null;
                newVersion = null;
                return true;
            }

            if (!this.LaunchInsideSpinner(
                () =>
                {
                    if (!this.preRunChecker.TryRunPreUpgradeChecks(out error))
                    {
                        return false;
                    }

                    if (!this.TryCheckIfUpgradeAvailable(out newGVFSVersion, out error))
                    {
                        return false;
                    }

                    this.LogInstalledVersionInfo();

                    if (newGVFSVersion != null && !this.TryDownloadUpgrade(newGVFSVersion, out error))
                    {
                        return false;
                    }

                    return true;
                },
                "Downloading"))
            {
                newVersion = null;
                consoleError = error;
                return false;
            }

            if (newGVFSVersion == null)
            {
                newVersion = null;
                consoleError = null;
                return true;
            }

            if (!this.LaunchInsideSpinner(
                () =>
                {
                    if (!this.preRunChecker.TryUnmountAllGVFSRepos(out error))
                    {
                        return false;
                    }

                    this.mount = true;

                    return true;
                },
                "Unmounting repositories"))
            {
                newVersion = null;
                consoleError = error;
                return false;
            }

            if (!this.upgrader.TryRunInstaller(this.LaunchInsideSpinner, out consoleError))
            {
                newVersion = null;
                return false;
            }

            newVersion = newGVFSVersion;
            consoleError = null;
            return true;
        }

        private bool TryMountRepositories(out string consoleError)
        {
            string errorMessage = string.Empty;
            if (this.mount && !this.LaunchInsideSpinner(
                () =>
                {
                    string mountError;
                    if (!this.preRunChecker.TryMountAllGVFSRepos(out mountError))
                    {
                        EventMetadata metadata = new EventMetadata();
                        metadata.Add("Upgrade Step", nameof(this.TryMountRepositories));
                        metadata.Add("Mount Error", mountError);
                        this.tracer.RelatedError(metadata, $"{nameof(this.preRunChecker.TryMountAllGVFSRepos)} failed.");
                        errorMessage += mountError;
                        return false;
                    }

                    return true;
                },
                "Mounting repositories"))
            {
                consoleError = errorMessage;
                return false;
            }

            consoleError = null;
            return true;
        }

        private void DeletedDownloadedAssets()
        {
            string downloadsCleanupError;
            if (!this.upgrader.TryCleanup(out downloadsCleanupError))
            {
                EventMetadata metadata = new EventMetadata();
                metadata.Add("Upgrade Step", nameof(this.DeletedDownloadedAssets));
                metadata.Add("Download cleanup error", downloadsCleanupError);
                this.tracer.RelatedError(metadata, $"{nameof(this.DeletedDownloadedAssets)} failed.");
            }
        }

        private bool TryCheckIfUpgradeAvailable(out Version newestVersion, out string consoleError)
        {
            newestVersion = null;
            consoleError = null;

            using (ITracer activity = this.tracer.StartActivity(nameof(this.TryCheckIfUpgradeAvailable), EventLevel.Informational))
            {
                string message;
                if (!this.upgrader.TryQueryNewestVersion(out newestVersion, out message))
                {
                    consoleError = message;
                    EventMetadata metadata = new EventMetadata();
                    metadata.Add("Upgrade Step", nameof(this.TryCheckIfUpgradeAvailable));
                    this.tracer.RelatedError(metadata, $"{nameof(this.upgrader.TryQueryNewestVersion)} failed. {consoleError}");
                    return false;
                }

                if (newestVersion == null)
                {
                    this.output.WriteLine(message);
                    this.tracer.RelatedInfo($"No new upgrade releases available. {message}");
                    return true;
                }

                activity.RelatedInfo("New release found - latest available version: {0}", newestVersion);
            }

            return true;
        }

        private bool TryDownloadUpgrade(Version version, out string consoleError)
        {
            EventMetadata metadata = new EventMetadata();
            metadata.Add("Upgrade Step", nameof(this.TryDownloadUpgrade));
            metadata.Add("Version", version.ToString());

            using (ITracer activity = this.tracer.StartActivity($"{nameof(this.TryDownloadUpgrade)}", EventLevel.Informational, metadata))
            {
                if (!this.upgrader.TryDownloadNewestVersion(out consoleError))
                {
                    this.tracer.RelatedError(metadata, $"{nameof(this.upgrader.TryDownloadNewestVersion)} failed. {consoleError}");
                    return false;
                }

                activity.RelatedInfo("Successfully downloaded version: " + version.ToString());
            }

            return true;
        }

        private void LogInstalledVersionInfo()
        {
            EventMetadata metadata = new EventMetadata();
            string installedGVFSVersion = ProcessHelper.GetCurrentProcessVersion();
            metadata.Add(nameof(installedGVFSVersion), installedGVFSVersion);

            GitVersion installedGitVersion = null;
            string error = null;
            string gitPath = GVFSPlatform.Instance.GitInstallation.GetInstalledGitBinPath();
            if (!string.IsNullOrEmpty(gitPath) && GitProcess.TryGetVersion(gitPath, out installedGitVersion, out error))
            {
                metadata.Add(nameof(installedGitVersion), installedGitVersion.ToString());
            }

            this.tracer.RelatedEvent(EventLevel.Informational, "Installed Version", metadata);
        }
    }
}
<|MERGE_RESOLUTION|>--- conflicted
+++ resolved
@@ -1,364 +1,356 @@
-using CommandLine;
-using GVFS.Common;
-using GVFS.Common.FileSystem;
-using GVFS.Common.Git;
-using GVFS.Common.Tracing;
-using System;
-using System.IO;
-
-namespace GVFS.Upgrader
-{
-    [Verb("UpgradeOrchestrator", HelpText = "Checks for product upgrades, downloads and installs it.")]
-    public class UpgradeOrchestrator
-    {
-        private const EventLevel DefaultEventLevel = EventLevel.Informational;
-
-        private ProductUpgrader upgrader;
-        private ITracer tracer;
-        private PhysicalFileSystem fileSystem;
-        private InstallerPreRunChecker preRunChecker;
-        private TextWriter output;
-        private TextReader input;
-        private bool mount;
-
-        public UpgradeOrchestrator(
-            ProductUpgrader upgrader,
-            ITracer tracer,
-            PhysicalFileSystem fileSystem,
-            InstallerPreRunChecker preRunChecker,
-            TextReader input,
-            TextWriter output)
-        {
-            this.upgrader = upgrader;
-            this.tracer = tracer;
-<<<<<<< HEAD
-            this.fileSystem = fileSystem;
-=======
-            this.fileSystem = new PhysicalFileSystem();
->>>>>>> 6cfe7219
-            this.preRunChecker = preRunChecker;
-            this.output = output;
-            this.input = input;
-            this.mount = false;
-            this.ExitCode = ReturnCode.Success;
-        }
-
-        public UpgradeOrchestrator()
-        {
-            string logFilePath = GVFSEnlistment.GetNewGVFSLogFileName(
-                ProductUpgraderInfo.GetLogDirectoryPath(),
-                GVFSConstants.LogFileTypes.UpgradeProcess);
-            JsonTracer jsonTracer = new JsonTracer(GVFSConstants.GVFSEtwProviderName, "UpgradeProcess");
-            jsonTracer.AddLogFileEventListener(
-                logFilePath,
-                DefaultEventLevel,
-                Keywords.Any);
-
-            this.tracer = jsonTracer;
-            this.fileSystem = new PhysicalFileSystem();
-            this.preRunChecker = new InstallerPreRunChecker(this.tracer, GVFSConstants.UpgradeVerbMessages.GVFSUpgradeConfirm);
-            this.output = Console.Out;
-            this.input = Console.In;
-            this.mount = false;
-            this.ExitCode = ReturnCode.Success;
-        }
-
-        public ReturnCode ExitCode { get; private set; }
-
-        [Option(
-            "dry-run",
-            Default = false,
-            Required = false,
-            HelpText = "Display progress and errors, but don't install GVFS")]
-        public bool DryRun { get; set; }
-
-        [Option(
-            "no-verify",
-            Default = false,
-            Required = false,
-            HelpText = "Don't verify authenticode signature of installers")]
-        public bool NoVerify { get; set; }
-
-        public void Execute()
-        {
-            string error = null;
-            string mountError = null;
-            Version newVersion = null;
-
-            try
-            {
-                if (this.TryInitialize(out error))
-                {
-                    try
-                    {
-                        if (!this.TryRunUpgrade(out newVersion, out error))
-                        {
-                            this.ExitCode = ReturnCode.GenericError;
-                        }
-                    }
-                    finally
-                    {
-                        if (!this.TryMountRepositories(out mountError))
-                        {
-                            mountError = Environment.NewLine + "WARNING: " + mountError;
-                            this.output.WriteLine(mountError);
-                        }
-
-                        this.DeletedDownloadedAssets();
-                    }
-                }
-                else
-                {
-                    this.ExitCode = ReturnCode.GenericError;
-                }
-
-                if (this.ExitCode == ReturnCode.GenericError)
-                {
-                    error = Environment.NewLine + "ERROR: " + error;
-                    this.output.WriteLine(error);
-                }
-                else
-                {
-                    if (newVersion != null)
-                    {
-                        this.output.WriteLine($"{Environment.NewLine}Upgrade completed successfully{(string.IsNullOrEmpty(mountError) ? "." : ", but one or more repositories will need to be mounted manually.")}");
-                    }
-                }
-            }
-            finally
-            {
-                this.upgrader?.Dispose();
-            }
-
-            if (this.input == Console.In)
-            {
-                this.output.WriteLine("Press Enter to exit.");
-                this.input.ReadLine();
-            }
-
-            Environment.ExitCode = (int)this.ExitCode;
-        }
-
-        private bool LaunchInsideSpinner(Func<bool> method, string message)
-        {
-            return ConsoleHelper.ShowStatusWhileRunning(
-                method,
-                message,
-                this.output,
-                this.output == Console.Out && !GVFSPlatform.Instance.IsConsoleOutputRedirectedToFile(),
-                null);
-        }
-
-        private bool TryInitialize(out string errorMessage)
-        {
-            if (this.upgrader == null)
-            {
-                ProductUpgrader upgrader;
-                if (!ProductUpgrader.TryCreateUpgrader(this.tracer, this.fileSystem, this.DryRun, this.NoVerify, out upgrader, out errorMessage))
-                {
-                    return false;
-                }
-
-                this.upgrader = upgrader;
-            }
-
-            errorMessage = null;
-            return true;
-        }
-
-        private bool TryRunUpgrade(out Version newVersion, out string consoleError)
-        {
-            Version newGVFSVersion = null;
-            string error = null;
-
-            if (!this.upgrader.UpgradeAllowed(out error))
-            {
-<<<<<<< HEAD
-                this.upgrader.DeleteAllInstallerDownloads();
-=======
-                ProductUpgraderInfo productUpgraderInfo = new ProductUpgraderInfo(
-                    this.tracer,
-                    this.fileSystem);
-                productUpgraderInfo.DeleteAllInstallerDownloads();
->>>>>>> 6cfe7219
-                this.output.WriteLine(error);
-                consoleError = null;
-                newVersion = null;
-                return true;
-            }
-
-            if (!this.LaunchInsideSpinner(
-                () =>
-                {
-                    if (!this.preRunChecker.TryRunPreUpgradeChecks(out error))
-                    {
-                        return false;
-                    }
-
-                    if (!this.TryCheckIfUpgradeAvailable(out newGVFSVersion, out error))
-                    {
-                        return false;
-                    }
-
-                    this.LogInstalledVersionInfo();
-
-                    if (newGVFSVersion != null && !this.TryDownloadUpgrade(newGVFSVersion, out error))
-                    {
-                        return false;
-                    }
-
-                    return true;
-                },
-                "Downloading"))
-            {
-                newVersion = null;
-                consoleError = error;
-                return false;
-            }
-
-            if (newGVFSVersion == null)
-            {
-                newVersion = null;
-                consoleError = null;
-                return true;
-            }
-
-            if (!this.LaunchInsideSpinner(
-                () =>
-                {
-                    if (!this.preRunChecker.TryUnmountAllGVFSRepos(out error))
-                    {
-                        return false;
-                    }
-
-                    this.mount = true;
-
-                    return true;
-                },
-                "Unmounting repositories"))
-            {
-                newVersion = null;
-                consoleError = error;
-                return false;
-            }
-
-            if (!this.upgrader.TryRunInstaller(this.LaunchInsideSpinner, out consoleError))
-            {
-                newVersion = null;
-                return false;
-            }
-
-            newVersion = newGVFSVersion;
-            consoleError = null;
-            return true;
-        }
-
-        private bool TryMountRepositories(out string consoleError)
-        {
-            string errorMessage = string.Empty;
-            if (this.mount && !this.LaunchInsideSpinner(
-                () =>
-                {
-                    string mountError;
-                    if (!this.preRunChecker.TryMountAllGVFSRepos(out mountError))
-                    {
-                        EventMetadata metadata = new EventMetadata();
-                        metadata.Add("Upgrade Step", nameof(this.TryMountRepositories));
-                        metadata.Add("Mount Error", mountError);
-                        this.tracer.RelatedError(metadata, $"{nameof(this.preRunChecker.TryMountAllGVFSRepos)} failed.");
-                        errorMessage += mountError;
-                        return false;
-                    }
-
-                    return true;
-                },
-                "Mounting repositories"))
-            {
-                consoleError = errorMessage;
-                return false;
-            }
-
-            consoleError = null;
-            return true;
-        }
-
-        private void DeletedDownloadedAssets()
-        {
-            string downloadsCleanupError;
-            if (!this.upgrader.TryCleanup(out downloadsCleanupError))
-            {
-                EventMetadata metadata = new EventMetadata();
-                metadata.Add("Upgrade Step", nameof(this.DeletedDownloadedAssets));
-                metadata.Add("Download cleanup error", downloadsCleanupError);
-                this.tracer.RelatedError(metadata, $"{nameof(this.DeletedDownloadedAssets)} failed.");
-            }
-        }
-
-        private bool TryCheckIfUpgradeAvailable(out Version newestVersion, out string consoleError)
-        {
-            newestVersion = null;
-            consoleError = null;
-
-            using (ITracer activity = this.tracer.StartActivity(nameof(this.TryCheckIfUpgradeAvailable), EventLevel.Informational))
-            {
-                string message;
-                if (!this.upgrader.TryQueryNewestVersion(out newestVersion, out message))
-                {
-                    consoleError = message;
-                    EventMetadata metadata = new EventMetadata();
-                    metadata.Add("Upgrade Step", nameof(this.TryCheckIfUpgradeAvailable));
-                    this.tracer.RelatedError(metadata, $"{nameof(this.upgrader.TryQueryNewestVersion)} failed. {consoleError}");
-                    return false;
-                }
-
-                if (newestVersion == null)
-                {
-                    this.output.WriteLine(message);
-                    this.tracer.RelatedInfo($"No new upgrade releases available. {message}");
-                    return true;
-                }
-
-                activity.RelatedInfo("New release found - latest available version: {0}", newestVersion);
-            }
-
-            return true;
-        }
-
-        private bool TryDownloadUpgrade(Version version, out string consoleError)
-        {
-            EventMetadata metadata = new EventMetadata();
-            metadata.Add("Upgrade Step", nameof(this.TryDownloadUpgrade));
-            metadata.Add("Version", version.ToString());
-
-            using (ITracer activity = this.tracer.StartActivity($"{nameof(this.TryDownloadUpgrade)}", EventLevel.Informational, metadata))
-            {
-                if (!this.upgrader.TryDownloadNewestVersion(out consoleError))
-                {
-                    this.tracer.RelatedError(metadata, $"{nameof(this.upgrader.TryDownloadNewestVersion)} failed. {consoleError}");
-                    return false;
-                }
-
-                activity.RelatedInfo("Successfully downloaded version: " + version.ToString());
-            }
-
-            return true;
-        }
-
-        private void LogInstalledVersionInfo()
-        {
-            EventMetadata metadata = new EventMetadata();
-            string installedGVFSVersion = ProcessHelper.GetCurrentProcessVersion();
-            metadata.Add(nameof(installedGVFSVersion), installedGVFSVersion);
-
-            GitVersion installedGitVersion = null;
-            string error = null;
-            string gitPath = GVFSPlatform.Instance.GitInstallation.GetInstalledGitBinPath();
-            if (!string.IsNullOrEmpty(gitPath) && GitProcess.TryGetVersion(gitPath, out installedGitVersion, out error))
-            {
-                metadata.Add(nameof(installedGitVersion), installedGitVersion.ToString());
-            }
-
-            this.tracer.RelatedEvent(EventLevel.Informational, "Installed Version", metadata);
-        }
-    }
-}
+using CommandLine;
+using GVFS.Common;
+using GVFS.Common.FileSystem;
+using GVFS.Common.Git;
+using GVFS.Common.Tracing;
+using System;
+using System.IO;
+
+namespace GVFS.Upgrader
+{
+    [Verb("UpgradeOrchestrator", HelpText = "Checks for product upgrades, downloads and installs it.")]
+    public class UpgradeOrchestrator
+    {
+        private const EventLevel DefaultEventLevel = EventLevel.Informational;
+
+        private ProductUpgrader upgrader;
+        private ITracer tracer;
+        private PhysicalFileSystem fileSystem;
+        private InstallerPreRunChecker preRunChecker;
+        private TextWriter output;
+        private TextReader input;
+        private bool mount;
+
+        public UpgradeOrchestrator(
+            ProductUpgrader upgrader,
+            ITracer tracer,
+            PhysicalFileSystem fileSystem,
+            InstallerPreRunChecker preRunChecker,
+            TextReader input,
+            TextWriter output)
+        {
+            this.upgrader = upgrader;
+            this.tracer = tracer;
+            this.fileSystem = fileSystem;
+            this.preRunChecker = preRunChecker;
+            this.output = output;
+            this.input = input;
+            this.mount = false;
+            this.ExitCode = ReturnCode.Success;
+        }
+
+        public UpgradeOrchestrator()
+        {
+            string logFilePath = GVFSEnlistment.GetNewGVFSLogFileName(
+                ProductUpgraderInfo.GetLogDirectoryPath(),
+                GVFSConstants.LogFileTypes.UpgradeProcess);
+            JsonTracer jsonTracer = new JsonTracer(GVFSConstants.GVFSEtwProviderName, "UpgradeProcess");
+            jsonTracer.AddLogFileEventListener(
+                logFilePath,
+                DefaultEventLevel,
+                Keywords.Any);
+
+            this.tracer = jsonTracer;
+            this.fileSystem = new PhysicalFileSystem();
+            this.preRunChecker = new InstallerPreRunChecker(this.tracer, GVFSConstants.UpgradeVerbMessages.GVFSUpgradeConfirm);
+            this.output = Console.Out;
+            this.input = Console.In;
+            this.mount = false;
+            this.ExitCode = ReturnCode.Success;
+        }
+
+        public ReturnCode ExitCode { get; private set; }
+
+        [Option(
+            "dry-run",
+            Default = false,
+            Required = false,
+            HelpText = "Display progress and errors, but don't install GVFS")]
+        public bool DryRun { get; set; }
+
+        [Option(
+            "no-verify",
+            Default = false,
+            Required = false,
+            HelpText = "Don't verify authenticode signature of installers")]
+        public bool NoVerify { get; set; }
+
+        public void Execute()
+        {
+            string error = null;
+            string mountError = null;
+            Version newVersion = null;
+
+            try
+            {
+                if (this.TryInitialize(out error))
+                {
+                    try
+                    {
+                        if (!this.TryRunUpgrade(out newVersion, out error))
+                        {
+                            this.ExitCode = ReturnCode.GenericError;
+                        }
+                    }
+                    finally
+                    {
+                        if (!this.TryMountRepositories(out mountError))
+                        {
+                            mountError = Environment.NewLine + "WARNING: " + mountError;
+                            this.output.WriteLine(mountError);
+                        }
+
+                        this.DeletedDownloadedAssets();
+                    }
+                }
+                else
+                {
+                    this.ExitCode = ReturnCode.GenericError;
+                }
+
+                if (this.ExitCode == ReturnCode.GenericError)
+                {
+                    error = Environment.NewLine + "ERROR: " + error;
+                    this.output.WriteLine(error);
+                }
+                else
+                {
+                    if (newVersion != null)
+                    {
+                        this.output.WriteLine($"{Environment.NewLine}Upgrade completed successfully{(string.IsNullOrEmpty(mountError) ? "." : ", but one or more repositories will need to be mounted manually.")}");
+                    }
+                }
+            }
+            finally
+            {
+                this.upgrader?.Dispose();
+            }
+
+            if (this.input == Console.In)
+            {
+                this.output.WriteLine("Press Enter to exit.");
+                this.input.ReadLine();
+            }
+
+            Environment.ExitCode = (int)this.ExitCode;
+        }
+
+        private bool LaunchInsideSpinner(Func<bool> method, string message)
+        {
+            return ConsoleHelper.ShowStatusWhileRunning(
+                method,
+                message,
+                this.output,
+                this.output == Console.Out && !GVFSPlatform.Instance.IsConsoleOutputRedirectedToFile(),
+                null);
+        }
+
+        private bool TryInitialize(out string errorMessage)
+        {
+            if (this.upgrader == null)
+            {
+                ProductUpgrader upgrader;
+                if (!ProductUpgrader.TryCreateUpgrader(this.tracer, this.fileSystem, this.DryRun, this.NoVerify, out upgrader, out errorMessage))
+                {
+                    return false;
+                }
+
+                this.upgrader = upgrader;
+            }
+
+            errorMessage = null;
+            return true;
+        }
+
+        private bool TryRunUpgrade(out Version newVersion, out string consoleError)
+        {
+            Version newGVFSVersion = null;
+            string error = null;
+
+            if (!this.upgrader.UpgradeAllowed(out error))
+            {
+                ProductUpgraderInfo productUpgraderInfo = new ProductUpgraderInfo(
+                    this.tracer,
+                    this.fileSystem);
+                productUpgraderInfo.DeleteAllInstallerDownloads();
+                this.output.WriteLine(error);
+                consoleError = null;
+                newVersion = null;
+                return true;
+            }
+
+            if (!this.LaunchInsideSpinner(
+                () =>
+                {
+                    if (!this.preRunChecker.TryRunPreUpgradeChecks(out error))
+                    {
+                        return false;
+                    }
+
+                    if (!this.TryCheckIfUpgradeAvailable(out newGVFSVersion, out error))
+                    {
+                        return false;
+                    }
+
+                    this.LogInstalledVersionInfo();
+
+                    if (newGVFSVersion != null && !this.TryDownloadUpgrade(newGVFSVersion, out error))
+                    {
+                        return false;
+                    }
+
+                    return true;
+                },
+                "Downloading"))
+            {
+                newVersion = null;
+                consoleError = error;
+                return false;
+            }
+
+            if (newGVFSVersion == null)
+            {
+                newVersion = null;
+                consoleError = null;
+                return true;
+            }
+
+            if (!this.LaunchInsideSpinner(
+                () =>
+                {
+                    if (!this.preRunChecker.TryUnmountAllGVFSRepos(out error))
+                    {
+                        return false;
+                    }
+
+                    this.mount = true;
+
+                    return true;
+                },
+                "Unmounting repositories"))
+            {
+                newVersion = null;
+                consoleError = error;
+                return false;
+            }
+
+            if (!this.upgrader.TryRunInstaller(this.LaunchInsideSpinner, out consoleError))
+            {
+                newVersion = null;
+                return false;
+            }
+
+            newVersion = newGVFSVersion;
+            consoleError = null;
+            return true;
+        }
+
+        private bool TryMountRepositories(out string consoleError)
+        {
+            string errorMessage = string.Empty;
+            if (this.mount && !this.LaunchInsideSpinner(
+                () =>
+                {
+                    string mountError;
+                    if (!this.preRunChecker.TryMountAllGVFSRepos(out mountError))
+                    {
+                        EventMetadata metadata = new EventMetadata();
+                        metadata.Add("Upgrade Step", nameof(this.TryMountRepositories));
+                        metadata.Add("Mount Error", mountError);
+                        this.tracer.RelatedError(metadata, $"{nameof(this.preRunChecker.TryMountAllGVFSRepos)} failed.");
+                        errorMessage += mountError;
+                        return false;
+                    }
+
+                    return true;
+                },
+                "Mounting repositories"))
+            {
+                consoleError = errorMessage;
+                return false;
+            }
+
+            consoleError = null;
+            return true;
+        }
+
+        private void DeletedDownloadedAssets()
+        {
+            string downloadsCleanupError;
+            if (!this.upgrader.TryCleanup(out downloadsCleanupError))
+            {
+                EventMetadata metadata = new EventMetadata();
+                metadata.Add("Upgrade Step", nameof(this.DeletedDownloadedAssets));
+                metadata.Add("Download cleanup error", downloadsCleanupError);
+                this.tracer.RelatedError(metadata, $"{nameof(this.DeletedDownloadedAssets)} failed.");
+            }
+        }
+
+        private bool TryCheckIfUpgradeAvailable(out Version newestVersion, out string consoleError)
+        {
+            newestVersion = null;
+            consoleError = null;
+
+            using (ITracer activity = this.tracer.StartActivity(nameof(this.TryCheckIfUpgradeAvailable), EventLevel.Informational))
+            {
+                string message;
+                if (!this.upgrader.TryQueryNewestVersion(out newestVersion, out message))
+                {
+                    consoleError = message;
+                    EventMetadata metadata = new EventMetadata();
+                    metadata.Add("Upgrade Step", nameof(this.TryCheckIfUpgradeAvailable));
+                    this.tracer.RelatedError(metadata, $"{nameof(this.upgrader.TryQueryNewestVersion)} failed. {consoleError}");
+                    return false;
+                }
+
+                if (newestVersion == null)
+                {
+                    this.output.WriteLine(message);
+                    this.tracer.RelatedInfo($"No new upgrade releases available. {message}");
+                    return true;
+                }
+
+                activity.RelatedInfo("New release found - latest available version: {0}", newestVersion);
+            }
+
+            return true;
+        }
+
+        private bool TryDownloadUpgrade(Version version, out string consoleError)
+        {
+            EventMetadata metadata = new EventMetadata();
+            metadata.Add("Upgrade Step", nameof(this.TryDownloadUpgrade));
+            metadata.Add("Version", version.ToString());
+
+            using (ITracer activity = this.tracer.StartActivity($"{nameof(this.TryDownloadUpgrade)}", EventLevel.Informational, metadata))
+            {
+                if (!this.upgrader.TryDownloadNewestVersion(out consoleError))
+                {
+                    this.tracer.RelatedError(metadata, $"{nameof(this.upgrader.TryDownloadNewestVersion)} failed. {consoleError}");
+                    return false;
+                }
+
+                activity.RelatedInfo("Successfully downloaded version: " + version.ToString());
+            }
+
+            return true;
+        }
+
+        private void LogInstalledVersionInfo()
+        {
+            EventMetadata metadata = new EventMetadata();
+            string installedGVFSVersion = ProcessHelper.GetCurrentProcessVersion();
+            metadata.Add(nameof(installedGVFSVersion), installedGVFSVersion);
+
+            GitVersion installedGitVersion = null;
+            string error = null;
+            string gitPath = GVFSPlatform.Instance.GitInstallation.GetInstalledGitBinPath();
+            if (!string.IsNullOrEmpty(gitPath) && GitProcess.TryGetVersion(gitPath, out installedGitVersion, out error))
+            {
+                metadata.Add(nameof(installedGitVersion), installedGitVersion.ToString());
+            }
+
+            this.tracer.RelatedEvent(EventLevel.Informational, "Installed Version", metadata);
+        }
+    }
+}